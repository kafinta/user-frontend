<<<<<<< HEAD
<script setup>
import { toast } from 'vue3-toastify';
import 'vue3-toastify/dist/index.css';
import { ref } from "vue";

let is_small = ref(false);
let loadingState = ref(false);
let error_state = ref(false);
const email = ref();
const password = ref();

const signIn= async () => {
  loadingState.value = true;
  const { data: csrf_token_data, error: csrf_token_error } = await useCustomFetch('/sanctum/csrf-cookie')

  const { pending, data: user_auth_data, error: user_auth_error } = await useCustomFetch('/user/auth/login', {
    method: 'POST',
    body: {
        email: email.value,
        password: password.value
    },
    onResponse(res) {
      if (res.response.status == 200) {
        toast.success(res.response._data.message, {
          theme: 'colored',
          position: toast.POSITION.BOTTOM_RIGHT,
        })
      } else {
      toast.error(res.response._data.message, {
        position: toast.POSITION.BOTTOM_RIGHT,
        theme: 'colored'
      })
    }
      email.value = '',
      password.value = ''
      loadingState.value = false
    },
  })
}
</script>
=======
>>>>>>> 99957c42
<template>
  <div class="flex select-none">
    <div class="background hidden lg:flex w-2/3 bg-cover bg-center py-5 px-10 relative flex-col justify-end">
      <div class="bg-white rounded-md bg-opacity-80 p-5 w-full">
        <h1 class="text-2xl text-secondary">With the top of the line products and services available, my home has never looked or felt better. Amazing platform, definitely recommend!</h1>

        <p class="text-base 2xl:text-lg text-primary mt-5">Olivia Rhye</p>
        <p class="text-sm text-secondary 2xl:text-base">Founder, Catalog</p>

      </div>
    </div>

    <div class="w-full lg:w-1/2 h-screen flex items-center justify-center mx-auto px-6 md:px-8 lg:px-10 relative">
      <NavigationLogo @click="returnHome()" class="absolute top-5 left-10 w-36 lg:hidden" :class="is_small ? 'hidden' : ''" />
      <div @submit.prevent="signIn()" action="" class="w-full md:w-2/3 lg:w-full rounded-xl p-5" :class="is_small ? 'p-0' : ''">
        <h1 :class="is_small ? 'text-2xl' : ''" class="font-medium text-3xl w-fit text-secondary">Welcome back.</h1>
        <p :class="is_small ? 'mb-4' : ''" class="text-sm text-secondary mb-8">Enter your details to resume your session.</p>

        <form class="grid gap-4">
          <FormInput label="Email" v-model:inputValue="form.email" placeholder="Enter your email address"></FormInput>
          <div class="w-full mb-5">
            <FormInput :error="error_state" label="Password" type="password" v-model:inputValue="form.password" placeholder="Enter your password"></FormInput>
            <div class="flex justify-between items-center mt-2 w-full">
              <p :class="error_state ? 'opacity-100' : 'opacity-0'" class="text-sm text-red-600 mt-2 duration-300 ease-in-out ">Wrong username or password</p>
              <nuxt-link to="/forgot" :class="error_state ? 'hidden' : 'block'" class="text-sm text-secondary text-opacity-50 hover:text-opacity-100 duration-500 ease-in-out">Forgot password?</nuxt-link>
            </div>
          </div>

          <FormButton :loading="loadingState">Sign In</FormButton>
        </form>
        <p class="text-sm w-fit mx-auto mt-2 text-secondary text-center">Not a member yet? <nuxt-link to="/signup" class="duration-500 ease-in-out hover:text-primary">Create Account</nuxt-link></p>
      </div>
    </div>

  </div>

</template>
<script>
import { toast } from 'vue3-toastify';
import 'vue3-toastify/dist/index.css';
export default {
  data() {
    return {
      is_small: false,
      loadingState: false,
      error_state: false,
      form: {
        email: '',
        password: ''
      }
    }
  },

  methods: {
    async signIn(){
      this.loadingState = true;
      const { data: csrf_token_data, error: csrf_token_error } = await useCustomFetch('/sanctum/csrf-cookie')
      const { pending, data: user_auth_data, error: user_auth_error } = await useCustomFetch('/user/auth/login', {
        method: 'POST',
        body: {
          email: this.form.email,
          password: this.form.password
        },
        onResponse(res) {
          console.log(res.response)
          if (res.response.status == 200) {
            this.toast.success(res.response._data.message)
            this.$router.push({name: 'verify'})
            this.form.email= ''
            this.form.password= ''
            this.loadingState = false
          } else {
            this.toast.error(res.response._data.message)
          }
        },
      })
    }
  },
  mounted(){
    if (window.innerWidth <= 320) {
      this.is_small = true
    }
  },
}
</script>
<style>
.background {
  background: url('/images/login.jpg');
}
</style><|MERGE_RESOLUTION|>--- conflicted
+++ resolved
@@ -1,4 +1,3 @@
-<<<<<<< HEAD
 <script setup>
 import { toast } from 'vue3-toastify';
 import 'vue3-toastify/dist/index.css';
@@ -39,8 +38,6 @@
   })
 }
 </script>
-=======
->>>>>>> 99957c42
 <template>
   <div class="flex select-none">
     <div class="background hidden lg:flex w-2/3 bg-cover bg-center py-5 px-10 relative flex-col justify-end">
