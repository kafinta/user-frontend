--- conflicted
+++ resolved
@@ -1,4 +1,3 @@
-<<<<<<< HEAD
 <script setup>
 import { toast } from 'vue3-toastify';
 import 'vue3-toastify/dist/index.css';
@@ -68,8 +67,6 @@
 loadingState.value = pending.value
 }
 </script>
-=======
->>>>>>> 99957c42
 <template>
   <div class="flex flex-row-reverse select-none">
     <div class="background hidden lg:flex w-2/3 bg-cover bg-center py-5 px-10 relative flex-col justify-end">
@@ -106,66 +103,6 @@
   </div>
 
 </template>
-<<<<<<< HEAD
-=======
-<script>
-import { toast } from 'vue3-toastify'
-import 'vue3-toastify/dist/index.css'
-export default {
-  data() {
-    return {
-      is_small: false,
-      loadingState: false,
-      error_state: false,
-      form: {
-        email: '',
-        username: '',
-        password: '',
-      }
-    }
-  },
-
-  methods: {
-    returnHome(){
-      this.$router.push({path: '/'})
-    },
-
-    async handleUserSignup(){
-      this.loadingState = true;
-      const { data: csrf_token_data, error: csrf_token_error } = await useCustomFetch('/sanctum/csrf-cookie')
-      const { pending, data: responseData, error: user_auth_error } = await useCustomFetch('/api/user/auth/register', {
-        method: 'POST',
-        body: {
-          email: this.form.email,
-          password: this.form.password,
-          username: this.form.username
-        },
-        onResponse(res) {
-          if (res.response.status == 200) {
-            this.toast.success(responseData.message, {
-              position: toast.POSITION.BOTTOM_RIGHT,
-            })
-            this.$router.push({name: 'verify'})
-            this.form.email= ''
-            this.form.username= ''
-            this.form.password= ''
-            this.loadingState = false
-          }
-        },
-      })
-    }
-  },
-  
-  mounted(){
-    if (process.client && window.innerWidth <= 320) {
-      this.is_small = true
-    }
-  },
-
-  components: {toast}
-}
-</script>
->>>>>>> 99957c42
 <style>
 .background {
   background-image: url('/images/register.jpg');
